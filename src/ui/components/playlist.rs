--- conflicted
+++ resolved
@@ -247,7 +247,6 @@
             Some(ext) if ext == "pls" => true,
             Some(ext) if ext == "asx" => true,
             Some(ext) if ext == "xspf" => true,
-            // Some(ext) if ext == "webm" => true,
             Some(_) | None => false,
         }
     }
@@ -282,17 +281,8 @@
                             pathbuf = PathBuf::from(url);
                         }
 
-<<<<<<< HEAD
-                        match Track::read_from_path(pathbuf.as_path()) {
-                            Ok(item) => {
-                                self.playlist_items.insert(index, item);
-                                index += 1;
-                            }
-                            Err(_e) => {
-                                index -= 1;
-=======
                         if add_playlist_front {
-                            match Song::read_from_path(pathbuf.as_path()) {
+                            match Track::read_from_path(pathbuf.as_path()) {
                                 Ok(item) => {
                                     self.playlist_items.insert(index, item);
                                     index += 1;
@@ -300,7 +290,6 @@
                                 Err(_e) => {
                                     index -= 1;
                                 }
->>>>>>> 3961ce91
                             }
                             continue;
                         }
